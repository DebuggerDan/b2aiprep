"""Reorganize RedCap CSV and voice waveforms into a BIDS-like structure.

BIDS is a format designed to organize research data, primarily neuroinformatics
research data. It prescribes an organization of folders and files:
https://bids-standard.github.io/bids-starter-kit/folders_and_files/folders.html

BIDS has a general structure of:
project/
└── subject
    └── session
        └── datatype

Files must follow a filename convention:
https://bids-standard.github.io/bids-starter-kit/folders_and_files/files.html

BIDS covers many data types, but audio data is not one of them. We therefore
refer to the reorganized format as "BIDS-like". We use the existing behavioural
data type for the information captured in RedCap, and a new audio data type for
the voice recordings.
"""
import logging
from pathlib import Path
import json
import typing as t

import numpy as np
import pandas as pd
from pandas import DataFrame
from importlib.resources import files
from pydantic import BaseModel
from tqdm import tqdm

from b2aiprep.fhir_utils import (
    convert_response_to_fhir,
    is_empty_questionnaire_response,
)
from b2aiprep.constants import (
    Instrument,
    RepeatInstrument,
    AUDIO_TASKS,   
    GENERAL_QUESTIONNAIRES,
    VALIDATED_QUESTIONNAIRES,
)

_LOGGER = logging.getLogger(__name__)

def load_redcap_csv(file_path):
    """Load the RedCap CSV file into a DataFrame. Makes modifications to the data
    to ensure compatibility with downstream tooling.
    
    Parameters
    ----------
    file_path : str
        The path to the CSV file.
    
    Returns
    -------
    DataFrame
        The loaded data.
    """
    try:
        data = pd.read_csv(file_path, low_memory=False, na_values='')
        if 'redcap_repeat_instrument' in data.columns:
            col = 'redcap_repeat_instrument'
        elif 'Repeat Instrument' in data.columns:
            col = 'Repeat Instrument'
        else:
            raise ValueError("No repeat instrument column found in CSV file.")
        
        # The RedCap CSV exports all rows with a repeat instrument *except*
        # a single row per subject, which we refer to as the "Participant" instrument.
        # We need to fill in the missing values for the Participant instrument
        # so that downstream tools can filter rows based on this column.
        participant_instrument = RepeatInstrument.PARTICIPANT.value
        data[col] = data[col].fillna(participant_instrument.text).astype(str)
        return data
    except FileNotFoundError:
        print('File not found.')
        return None
    except pd.errors.ParserError:
        print('Error parsing CSV file.')
        return None

<<<<<<< HEAD
def load_data_columns() -> t.Dict[str, t.List[str]]:  
    b2ai_resources = files("b2aiprep").joinpath("resources")
    columns = json.loads(b2ai_resources.joinpath("all_columns.json").read_text())

    b2ai_resources = b2ai_resources.joinpath("instrument_columns")
    confounders_columns = json.loads(b2ai_resources.joinpath("confounders.json").read_text())
    demographics_columns = json.loads(b2ai_resources.joinpath("demographics.json").read_text())
    gad7_columns = json.loads(b2ai_resources.joinpath("gad7.json").read_text())
    participant_columns = json.loads(b2ai_resources.joinpath("participant.json").read_text())
    phq9_columns = json.loads(b2ai_resources.joinpath("phq9.json").read_text())
    voice_perception_columns = json.loads(b2ai_resources.joinpath("voice_perception.json").read_text())
    vhi10_columns = json.loads(b2ai_resources.joinpath("vhi10.json").read_text())
    panas_columns = json.loads(b2ai_resources.joinpath("panas.json").read_text())
    custom_affect_scale_columns = json.loads(b2ai_resources.joinpath("custom_affect_scale.json").read_text())
    dsm5_columns = json.loads(b2ai_resources.joinpath("dsm5.json").read_text())
    ptsd_columns = json.loads(b2ai_resources.joinpath("ptsd.json").read_text())
    adhd_columns = json.loads(b2ai_resources.joinpath("adhd.json").read_text())
    dyspnea_columns = json.loads(b2ai_resources.joinpath("dyspnea.json").read_text())
    leicester_cough_columns = json.loads(b2ai_resources.joinpath("leicester_cough.json").read_text())
    voice_problem_severity_columns = json.loads(b2ai_resources.joinpath("voice_problem_severity.json").read_text())
    winograd_columns =  json.loads(b2ai_resources.joinpath("winograd.json").read_text())
    stroop_columns =  json.loads(b2ai_resources.joinpath("stroop.json").read_text())
    vocab_columns = json.loads(b2ai_resources.joinpath("vocab.json").read_text())
    random_columns = json.loads(b2ai_resources.joinpath("random.json").read_text())

    data_columns = {
        'columns': columns,
        'participant_columns': participant_columns,
        'demographics_columns': demographics_columns,
        'confounders_columns': confounders_columns,
        'phq9_columns': phq9_columns,
        'gad7_columns': gad7_columns,
        'voice_perception_columns': voice_perception_columns,
        'vhi10_columns': vhi10_columns,
        'panas_columns': panas_columns,
        "custom_affect_scale_columns": custom_affect_scale_columns,
        "dsm5_columns" : dsm5_columns,
        "ptsd_columns" : ptsd_columns,
        "adhd_columns" : adhd_columns,
        "dyspnea_columns": dyspnea_columns,
        "leicester_cough_columns": leicester_cough_columns,
        "voice_problem_severity_columns": voice_problem_severity_columns,
        'winograd_columns': winograd_columns,
        "stroop_columns" : stroop_columns,
        "vocab_columns" : vocab_columns,
        "random_columns" : random_columns
    }

    return data_columns
=======
def update_redcap_df_column_names(df: DataFrame) -> DataFrame:
    """Update column names for a RedCap derived dataframe to match the coded
    column names used in the B2AI data processing pipeline.

    RedCap can export coded column names and text column names ("labels"), e.g.
    "redcap_repeat_instrument" vs. "Repeat Instrument". For downstream consistency,
    we map all column names to the coded form, i.e. "redcap_repeat_instrument".

    Parameters
    ----------
    df : DataFrame
        The DataFrame to update.
>>>>>>> b6351f07
    
    Returns
    -------
    DataFrame
        The updated DataFrame.
    """

    b2ai_resources = files("b2aiprep").joinpath("resources")
    column_mapping: dict = json.loads(b2ai_resources.joinpath("column_mapping.json").read_text())
    # the mapping by default is {"coded_entry": "Coded Entry"}
    # we want our columns to be named "coded_entry", so we reverse the dict
    column_mapping = {v: k for k, v in column_mapping.items()}

<<<<<<< HEAD
def update_column_names(df: DataFrame) -> DataFrame:
    b2ai_resources = files("b2aiprep").joinpath("resources")
    column_mapping: dict = json.loads(b2ai_resources.joinpath("column_mapping.json").read_text())
    # the mapping by default is {"coded_entry": "Coded Entry"}
    # we want our columns to be named "coded_entry", so we reverse the dict
    column_mapping = {v: k for k, v in column_mapping.items()}

=======
>>>>>>> b6351f07
    # only map columns if we have a full overlap with the mapping dict
    overlap_keys = set(df.columns.tolist()).intersection(set(column_mapping.keys()))
    overlap_values = set(df.columns.tolist()).intersection(set(column_mapping.values()))
    
    if len(overlap_keys) == df.shape[1]:
        _LOGGER.info("Mapping columns to coded format.")
        return df.rename(columns=column_mapping)
    elif len(overlap_values) == df.shape[1]:
        # no need to map columns
        return df
<<<<<<< HEAD
    else:
        non_overlapping_columns = set(df.columns.tolist()) - set(column_mapping.keys())
        raise ValueError(f"Found {len(non_overlapping_columns)} columns not in mapping: {non_overlapping_columns}")

def get_df_of_repeat_instrument(df: DataFrame, repeat_instrument: RepeatInstrument) -> pd.DataFrame:
    columns = get_columns_of_repeat_instrument(repeat_instrument)
    if repeat_instrument in (RepeatInstrument.PARTICIPANT,):
        idx = df['redcap_repeat_instrument'].isnull()
    else:
        idx = df['redcap_repeat_instrument'] == repeat_instrument.value
        
=======
    else:
        non_overlapping_columns = set(df.columns.tolist()) - set(column_mapping.keys())
        raise ValueError(f"Found {len(non_overlapping_columns)} columns not in mapping: {non_overlapping_columns}")

def get_df_of_repeat_instrument(df: DataFrame, instrument: Instrument) -> pd.DataFrame:
    """Filters rows and columns of a RedCap dataframe to correspond to a specific repeat instrument.

    Parameters
    ----------
    df : DataFrame
        The DataFrame to filter.
    instrument : Instrument
        The repeat instrument to filter for.
    
    Returns
    -------
    pd.DataFrame
        The filtered DataFrame.
    """

    columns = instrument.get_columns()
    idx = df['redcap_repeat_instrument'] == instrument.text

>>>>>>> b6351f07
    columns_present = [c for c in columns if c in df.columns]
    dff = df.loc[idx, columns_present].copy()
    if len(columns_present) < len(columns):
        _LOGGER.warning((
            f"Inserting None for missing columns of {RepeatInstrument.PARTICIPANT} instrument: "
            f"{set(columns) - set(columns_present)}"
        ))
<<<<<<< HEAD
        for c in set(columns) - set(columns_present):
            dff[c] = None
=======
        impute_value = np.nan
        for c in set(columns) - set(columns_present):
            dff[c] = impute_value
>>>>>>> b6351f07
    return dff

def get_recordings_for_acoustic_task(df: pd.DataFrame, acoustic_task: str) -> pd.DataFrame:
    """Get recordings for a specific acoustic task.

    Parameters
    ----------
    df : pd.DataFrame
        The DataFrame to filter.
    acoustic_task : str
        The acoustic task to filter for.
    
    Returns
    -------
    pd.DataFrame
        The filtered DataFrame.
    """

    if acoustic_task not in AUDIO_TASKS:
        raise ValueError(f'Unrecognized {acoustic_task}. Options: {AUDIO_TASKS}')

    acoustic_tasks_df = get_df_of_repeat_instrument(df, RepeatInstrument.ACOUSTIC_TASK)
    recordings_df = get_df_of_repeat_instrument(df, RepeatInstrument.RECORDING)

    idx = acoustic_tasks_df['acoustic_task_name'] == acoustic_task

    dff = recordings_df.merge(
        acoustic_tasks_df.loc[idx, ['acoustic_task_id']],
        left_on='recording_acoustic_task_id',
        right_on='acoustic_task_id',
        how='inner'
    )
    return dff

def _transform_str_for_bids_filename(filename: str):
    """Replace spaces in a string with hyphens to match BIDS string format rules.."""
    return filename.replace(' ', '-')


def write_pydantic_model_to_bids_file(
        output_path: Path,
        data: BaseModel,
        schema_name: str,
        subject_id: str,
        session_id: t.Optional[str] = None,
        task_name: t.Optional[str] = None,
        recording_name: t.Optional[str] = None,
        ):
    """Write a Pydantic model (presumably a FHIR resource) to a JSON file following
    the BIDS file name conventions.

    Parameters
    ----------
    output_path : Path
        The path to write the file to.
    data : BaseModel
        The data to write.
    schema_name : str
        The name of the schema.
    subject_id : str
        The subject ID.
    session_id : str, optional
        The session ID.
    task_name : str, optional
        The task name.
    recording_name : str, optional
        The recording name.
    """

    filename = f"sub-{subject_id}"
    if session_id is not None:
        session_id = _transform_str_for_bids_filename(session_id)
        filename += f"_ses-{session_id}"
    if task_name is not None:
        task_name = _transform_str_for_bids_filename(task_name)
        filename += f"_task-{task_name}"
    if recording_name is not None:
        recording_name = _transform_str_for_bids_filename(recording_name)
        filename += f"_rec-{recording_name}"


    schema_name = _transform_str_for_bids_filename(schema_name)
    filename += f"_{schema_name}.json"

    if not output_path.exists():
        output_path.mkdir(parents=True, exist_ok=True)
    with open(output_path / filename, "w") as f:
        f.write(data.json(indent=2))


def _df_to_dict(df: pd.DataFrame, index_col: str) -> t.Dict[str, t.Any]:
    """Convert a DataFrame to a dictionary of dictionaries, with the given column as the index.
    
    Retains the index column within the dictionary.
    
    Args:
        df: DataFrame to convert.
        index_col: Column to use as the index.
        
    Returns:
        Dictionary of dictionaries.
    """
    if index_col not in df.columns:
        raise ValueError(f"Index column {index_col} not found in DataFrame.")

    if df[index_col].isnull().any():
        _LOGGER.warn(f"Found {df[index_col].isnull().sum()} null value(s) for {index_col}. Removing.")
        df = df.dropna(subset=[index_col])
    
    if df[index_col].nunique() < df.shape[0]:
        raise ValueError(f"Non-unique {index_col} values found.")

    # *copy* the given column into the index, preserving the original column
    # so that it is output in the later call to to_dict()
    df.index = df[index_col]

    return df.to_dict('index')

def create_file_dir(participant_id, session_id):
    """Create a file directory structure which follows the BIDS folder structure convention.
    
    BIDS folders are formatted as follows:
    base_project_folder/
    ├── sub-<participant_id>/
    │   ├── ses-<session_id>/
    │   │   ├── beh/
    │   │   │   ├── sub-<participant_id>_ses-<session_id>_task-<task_name>_rec-<recording_name>_schema.json
    │   │   │   ├── sub-<participant_id>_ses-<session_id>_task-<task_name>_rec-<recording_name>_schema.json

    Args:
        participant_id: The participant ID.
        session_id: The session ID.
    """
    output_path = Path("./output/")
    paths = [
        output_path / f"sub-{participant_id}/",
        output_path / f"sub-{participant_id}/ses-{session_id}/",
        output_path / f"sub-{participant_id}/ses-{session_id}/beh/",
        output_path / f"sub-{participant_id}/ses-{session_id}/audio/",
    ]

    if session_id == "":
        paths = paths[0:1]

    for folder in paths:
        folder.mkdir(parents=True, exist_ok=True)


def questionnaire_mapping(questionnaire_name: str) -> dict:
    with open("questionnaire_mapping/mappings.json") as mapping_file:
        mapping_str = mapping_file.read()
        mapping_data = json.loads(mapping_str)
        return mapping_data[questionnaire_name]

def get_instrument_for_name(name: str) -> Instrument:
    for repeat_instrument in RepeatInstrument:
        instrument = repeat_instrument.value
        if instrument.name == name:
            return instrument
    raise ValueError(f"No instrument found for value {name}")

def output_participant_data_to_fhir(participant: dict, outdir: Path, audiodir: t.Optional[Path] = None):
    participant_id = participant['record_id']
    subject_path = outdir / f"sub-{participant_id}"

    if audiodir is not None and not audiodir.exists():
        audiodir = None

    # TODO: prepare a Patient resource to use as the reference for each questionnaire
    # patient = create_fhir_patient(participant)

    for questionnaire_name in GENERAL_QUESTIONNAIRES:
        instrument = get_instrument_for_name(questionnaire_name)
        fhir_data = convert_response_to_fhir(
            participant,
            questionnaire_name=questionnaire_name,
            mapping_name=instrument.schema,
            columns=instrument.columns,
        )
        if is_empty_questionnaire_response(fhir_data):
            continue

        write_pydantic_model_to_bids_file(
            subject_path,
            fhir_data,
            schema_name=questionnaire_name,
            subject_id=participant_id,
        )

    session_instrument = get_instrument_for_name("sessions")
    task_instrument = get_instrument_for_name("acoustic_tasks")
    recording_instrument = get_instrument_for_name("recordings")

    # validated questionnaires are asked per session
    for session in participant["sessions"]:
        session_id = session["session_id"]
        # TODO: prepare a session resource to use as the encounter reference for
        # each session questionnaire
        session_path = subject_path / f"ses-{session_id}"
        beh_path = session_path / 'beh'
        audio_output_path = session_path / 'audio'
        if not audio_output_path.exists():
            audio_output_path.mkdir(parents=True, exist_ok=True)
        fhir_data = convert_response_to_fhir(
            session,
            questionnaire_name=session_instrument.name,
            mapping_name=session_instrument.schema,
            columns=session_instrument.columns,
        )
        write_pydantic_model_to_bids_file(
            session_path,
            fhir_data,
            schema_name=session_instrument.schema,
            subject_id=participant_id,
            session_id=session_id
        )

        # multiple acoustic tasks are asked per session
        for task in session["acoustic_tasks"]:
            if task is None:
                continue

            acoustic_task_name = _transform_str_for_bids_filename(task["acoustic_task_name"])
            fhir_data = convert_response_to_fhir(
                task,
                questionnaire_name=task_instrument.name,
                mapping_name=task_instrument.schema,
                columns=task_instrument.columns,
            )
            write_pydantic_model_to_bids_file(
                beh_path,
                fhir_data,
                schema_name=task_instrument.schema,
                subject_id=participant_id,
                session_id=session_id,
                task_name=acoustic_task_name,
            )
            
            # prefix is used to name audio files, if they are copied over
            prefix = f"sub-{participant_id}_ses-{session_id}_{acoustic_task_name}"

            # there may be more than one recording per acoustic task
            for recording in task["recordings"]:
                fhir_data = convert_response_to_fhir(
                    recording,
                    questionnaire_name=recording_instrument.name,
                    mapping_name=recording_instrument.schema,
                    columns=recording_instrument.columns,
                )
                write_pydantic_model_to_bids_file(
                    beh_path,
                    fhir_data,
                    schema_name=recording_instrument.schema,
                    subject_id=participant_id,
                    session_id=session_id,
                    task_name=acoustic_task_name,
                    recording_name=recording["recording_name"]
                )

                # we also need to organize the audio file
                if audiodir is not None:
                    # audio files are under a folder with the site name, so we need to recursively glob
                    audio_files = list(audiodir.rglob(f"{recording['recording_id']}*"))
                    if len(audio_files) == 0:
                        logging.warning(f"No audio file found for recording {recording['recording_id']}.")
                    else:
                        if len(audio_files) > 1:
                            logging.warning((
                                f"Multiple audio files found for recording {recording['recording_id']}."
                                f" Using only {audio_files[0]}"
                            ))
                        audio_file = audio_files[0]

                        # copy file
                        ext = audio_file.suffix
                        
<<<<<<< HEAD
                        recording_name = _transform_str_for_filename(recording['recording_name'])
                        audio_file_destination = audio_output_path / f"{prefix}_rec-{recording_name}{ext}"
                        
=======
                        recording_name = _transform_str_for_bids_filename(recording['recording_name'])
                        audio_file_destination = audio_output_path / f"{prefix}_rec-{recording_name}{ext}"
>>>>>>> b6351f07
                        if audio_file_destination.exists():
                            logging.warning(f"Audio file {audio_file_destination} already exists. Overwriting.")
                        audio_file_destination.write_bytes(audio_file.read_bytes())
        
        # validated questionnaires
        for repeat_instrument in VALIDATED_QUESTIONNAIRES:
            if (repeat_instrument not in session) or (session[repeat_instrument] is None):
                continue
            instrument = repeat_instrument.value

            fhir_data = convert_response_to_fhir(
                session[repeat_instrument],
                questionnaire_name=instrument.name,
                mapping_name=instrument.schema,
                columns=instrument.columns,
            )

            write_pydantic_model_to_bids_file(
                beh_path,
                fhir_data,
                schema_name=instrument.schema,
                subject_id=participant_id,
                session_id=session_id
            )

def redcap_to_bids(
    filename: Path,
    outdir: Path,
    audiodir: t.Optional[Path] = None,
):
<<<<<<< HEAD
    """Converts from RedCap to a BIDS-like structure."""
    df = load_csv_file(filename)

    # It is possible for each column in the dataframe to have one of two names:
    #   1. coded column names ("record_id")
    #   2. text column names ("Record ID")
    # for simplicity, we always map columns to coded columns before processing,
    # that way we only ever need to manually subselect using one version of the column name
    df = update_column_names(df)

    # create separate data frames for sets of columns
    # number of participants
    participants_df = get_df_of_repeat_instrument(
        df, RepeatInstrument.PARTICIPANT
    )
    _LOGGER.info(f"Number of participants: {len(participants_df)}")
=======
    """Converts the Bridge2AI RedCap CSV output and a folder of audio files
    into the BIDS folder organization.

    BIDS has a general structure of:
    project/
    └── subject
        └── session
            └── datatype
    
    And filenames follow a convention of:
    sub-<participant_id>_ses-<session_id>[_task-<task_name>_rec-<recording_name>]_<schema>.json

    Parameters
    ----------
    filename : Path
        The path to the RedCap CSV file.
    outdir : Path
        The path to write the BIDS-like data to.
    audiodir : Path, optional
        The path to the folder containing audio files. If omitted, no audio data will be included
        in the reorganized output.
    
    Raises
    ------
    ValueError
        If the RedCap CSV file is not found, or if the columns in the CSV file do not match
        the expected columns for the Bridge2AI data.
    """
    df = load_redcap_csv(filename)
>>>>>>> b6351f07

    # It is possible for each column in the dataframe to have one of two names:
    #   1. coded column names ("record_id")
    #   2. text column names ("Record ID")
    # for simplicity, we always map columns to coded columns before processing,
    # that way we only ever need to manually subselect using one version of the column name
    df = update_redcap_df_column_names(df)

    # the repeat instrument columns also defines all the possible
    # repeat instruments we would like to extract from the RedCap CSV
    repeat_instruments: t.List[RepeatInstrument] = list(RepeatInstrument.__members__.values())

    # we use the RepeatInstrument values to create a dict that maps the instrument
    # i.e. we end up with dataframe_dicts = {
    #       'demographics': {"session_id_1": {data}, ...}},
    #       'confounders': {"session_id_1": {data}, ...}},
    #    ...
    #   }
    dataframe_dicts: t.Dict[RepeatInstrument, pd.DataFrame] = {}
    for repeat_instrument in repeat_instruments:
        instrument = repeat_instrument.value

        # load in the df based on the instrument
        questionnaire_df = get_df_of_repeat_instrument(df, instrument)
        _LOGGER.info(f"Number of {instrument.name} entries: {len(questionnaire_df)}")
        dataframe_dicts[repeat_instrument] = questionnaire_df

    # # create separate data frames for sets of columns
    # # number of participants
    # participants_df = get_df_of_repeat_instrument(
    #     df, RepeatInstrument.PARTICIPANT.value
    # )
    # _LOGGER.info(f"Number of participants: {len(participants_df)}")

    # # session info
    # sessions_df = get_df_of_repeat_instrument(df, RepeatInstrument.SESSION.value)
    # _LOGGER.info(f"Number of sessions: {len(sessions_df)}")

    # # subject id (record_id) to accoustic_task_id and accoustic_task_name
    # acoustic_tasks_df = get_df_of_repeat_instrument(
    #     df, RepeatInstrument.ACOUSTIC_TASK.value
    # )
    # _LOGGER.info(f"Number of Acoustic Tasks: {len(acoustic_tasks_df)}")

    # # recording info
    # recordings_df = get_df_of_repeat_instrument(
    #     df, RepeatInstrument.RECORDING.value
    # )
    # _LOGGER.info(f"Number of Recordings: {len(recordings_df)}")

    participants_df = dataframe_dicts.pop(RepeatInstrument.PARTICIPANT)
    sessions_df = dataframe_dicts.pop(RepeatInstrument.SESSION)
    acoustic_tasks_df = dataframe_dicts.pop(RepeatInstrument.ACOUSTIC_TASK)
    recordings_df = dataframe_dicts.pop(RepeatInstrument.RECORDING)

    # convert the remaining dataframes to dictionaries indexed by session_id
    for repeat_instrument, questionnaire_df in dataframe_dicts.items():
        session_id_col = repeat_instrument.value.session_id
        dataframe_dicts[repeat_instrument] = _df_to_dict(questionnaire_df, session_id_col)

    # create a list of dict containing FHIR formatted version of everyone's data
    participants = []
    for participant in participants_df.to_dict("records"):
        participants.append(participant)
        participant["sessions"] = sessions_df[
            sessions_df["record_id"] == participant["record_id"]
        ].to_dict("records")

        for session in participant["sessions"]:
            # there can be multiple acoustic tasks per session
            session_id = session["session_id"]
            session["acoustic_tasks"] = acoustic_tasks_df[
                acoustic_tasks_df["acoustic_task_session_id"] == session_id
            ].to_dict("records")
            for task in session["acoustic_tasks"]:
                # there can be multiple recordings per acoustic task
                task["recordings"] = recordings_df[
                    recordings_df["recording_acoustic_task_id"]
                    == task["acoustic_task_id"]
                ].to_dict("records")

            # there can be only one demographics per session
            for key, df_by_session_id in dataframe_dicts.items():
                if session_id not in df_by_session_id:
                    _LOGGER.info(f"No {key} found for session {session_id}.")
                    session[key] = None
                else:
                    session[key] = df_by_session_id[session_id]

    # participants is a list of dictionaries; each dictionary has the same RedCap fields
    # but it respects the nesting / hierarchy present in the original data collection
    # TODO: maybe this warning should go in the main function
    if (audiodir is not None) and (not audiodir.exists()):
        logging.warning(f"{audiodir} path does not exist. No audio files will be reorganized.")
    for participant in tqdm(participants, desc="Writing participant data to file"):
        output_participant_data_to_fhir(participant, outdir, audiodir=audiodir)<|MERGE_RESOLUTION|>--- conflicted
+++ resolved
@@ -81,57 +81,6 @@
         print('Error parsing CSV file.')
         return None
 
-<<<<<<< HEAD
-def load_data_columns() -> t.Dict[str, t.List[str]]:  
-    b2ai_resources = files("b2aiprep").joinpath("resources")
-    columns = json.loads(b2ai_resources.joinpath("all_columns.json").read_text())
-
-    b2ai_resources = b2ai_resources.joinpath("instrument_columns")
-    confounders_columns = json.loads(b2ai_resources.joinpath("confounders.json").read_text())
-    demographics_columns = json.loads(b2ai_resources.joinpath("demographics.json").read_text())
-    gad7_columns = json.loads(b2ai_resources.joinpath("gad7.json").read_text())
-    participant_columns = json.loads(b2ai_resources.joinpath("participant.json").read_text())
-    phq9_columns = json.loads(b2ai_resources.joinpath("phq9.json").read_text())
-    voice_perception_columns = json.loads(b2ai_resources.joinpath("voice_perception.json").read_text())
-    vhi10_columns = json.loads(b2ai_resources.joinpath("vhi10.json").read_text())
-    panas_columns = json.loads(b2ai_resources.joinpath("panas.json").read_text())
-    custom_affect_scale_columns = json.loads(b2ai_resources.joinpath("custom_affect_scale.json").read_text())
-    dsm5_columns = json.loads(b2ai_resources.joinpath("dsm5.json").read_text())
-    ptsd_columns = json.loads(b2ai_resources.joinpath("ptsd.json").read_text())
-    adhd_columns = json.loads(b2ai_resources.joinpath("adhd.json").read_text())
-    dyspnea_columns = json.loads(b2ai_resources.joinpath("dyspnea.json").read_text())
-    leicester_cough_columns = json.loads(b2ai_resources.joinpath("leicester_cough.json").read_text())
-    voice_problem_severity_columns = json.loads(b2ai_resources.joinpath("voice_problem_severity.json").read_text())
-    winograd_columns =  json.loads(b2ai_resources.joinpath("winograd.json").read_text())
-    stroop_columns =  json.loads(b2ai_resources.joinpath("stroop.json").read_text())
-    vocab_columns = json.loads(b2ai_resources.joinpath("vocab.json").read_text())
-    random_columns = json.loads(b2ai_resources.joinpath("random.json").read_text())
-
-    data_columns = {
-        'columns': columns,
-        'participant_columns': participant_columns,
-        'demographics_columns': demographics_columns,
-        'confounders_columns': confounders_columns,
-        'phq9_columns': phq9_columns,
-        'gad7_columns': gad7_columns,
-        'voice_perception_columns': voice_perception_columns,
-        'vhi10_columns': vhi10_columns,
-        'panas_columns': panas_columns,
-        "custom_affect_scale_columns": custom_affect_scale_columns,
-        "dsm5_columns" : dsm5_columns,
-        "ptsd_columns" : ptsd_columns,
-        "adhd_columns" : adhd_columns,
-        "dyspnea_columns": dyspnea_columns,
-        "leicester_cough_columns": leicester_cough_columns,
-        "voice_problem_severity_columns": voice_problem_severity_columns,
-        'winograd_columns': winograd_columns,
-        "stroop_columns" : stroop_columns,
-        "vocab_columns" : vocab_columns,
-        "random_columns" : random_columns
-    }
-
-    return data_columns
-=======
 def update_redcap_df_column_names(df: DataFrame) -> DataFrame:
     """Update column names for a RedCap derived dataframe to match the coded
     column names used in the B2AI data processing pipeline.
@@ -144,7 +93,6 @@
     ----------
     df : DataFrame
         The DataFrame to update.
->>>>>>> b6351f07
     
     Returns
     -------
@@ -158,16 +106,6 @@
     # we want our columns to be named "coded_entry", so we reverse the dict
     column_mapping = {v: k for k, v in column_mapping.items()}
 
-<<<<<<< HEAD
-def update_column_names(df: DataFrame) -> DataFrame:
-    b2ai_resources = files("b2aiprep").joinpath("resources")
-    column_mapping: dict = json.loads(b2ai_resources.joinpath("column_mapping.json").read_text())
-    # the mapping by default is {"coded_entry": "Coded Entry"}
-    # we want our columns to be named "coded_entry", so we reverse the dict
-    column_mapping = {v: k for k, v in column_mapping.items()}
-
-=======
->>>>>>> b6351f07
     # only map columns if we have a full overlap with the mapping dict
     overlap_keys = set(df.columns.tolist()).intersection(set(column_mapping.keys()))
     overlap_values = set(df.columns.tolist()).intersection(set(column_mapping.values()))
@@ -178,19 +116,6 @@
     elif len(overlap_values) == df.shape[1]:
         # no need to map columns
         return df
-<<<<<<< HEAD
-    else:
-        non_overlapping_columns = set(df.columns.tolist()) - set(column_mapping.keys())
-        raise ValueError(f"Found {len(non_overlapping_columns)} columns not in mapping: {non_overlapping_columns}")
-
-def get_df_of_repeat_instrument(df: DataFrame, repeat_instrument: RepeatInstrument) -> pd.DataFrame:
-    columns = get_columns_of_repeat_instrument(repeat_instrument)
-    if repeat_instrument in (RepeatInstrument.PARTICIPANT,):
-        idx = df['redcap_repeat_instrument'].isnull()
-    else:
-        idx = df['redcap_repeat_instrument'] == repeat_instrument.value
-        
-=======
     else:
         non_overlapping_columns = set(df.columns.tolist()) - set(column_mapping.keys())
         raise ValueError(f"Found {len(non_overlapping_columns)} columns not in mapping: {non_overlapping_columns}")
@@ -214,7 +139,6 @@
     columns = instrument.get_columns()
     idx = df['redcap_repeat_instrument'] == instrument.text
 
->>>>>>> b6351f07
     columns_present = [c for c in columns if c in df.columns]
     dff = df.loc[idx, columns_present].copy()
     if len(columns_present) < len(columns):
@@ -222,14 +146,9 @@
             f"Inserting None for missing columns of {RepeatInstrument.PARTICIPANT} instrument: "
             f"{set(columns) - set(columns_present)}"
         ))
-<<<<<<< HEAD
-        for c in set(columns) - set(columns_present):
-            dff[c] = None
-=======
         impute_value = np.nan
         for c in set(columns) - set(columns_present):
             dff[c] = impute_value
->>>>>>> b6351f07
     return dff
 
 def get_recordings_for_acoustic_task(df: pd.DataFrame, acoustic_task: str) -> pd.DataFrame:
@@ -506,14 +425,8 @@
                         # copy file
                         ext = audio_file.suffix
                         
-<<<<<<< HEAD
-                        recording_name = _transform_str_for_filename(recording['recording_name'])
-                        audio_file_destination = audio_output_path / f"{prefix}_rec-{recording_name}{ext}"
-                        
-=======
                         recording_name = _transform_str_for_bids_filename(recording['recording_name'])
                         audio_file_destination = audio_output_path / f"{prefix}_rec-{recording_name}{ext}"
->>>>>>> b6351f07
                         if audio_file_destination.exists():
                             logging.warning(f"Audio file {audio_file_destination} already exists. Overwriting.")
                         audio_file_destination.write_bytes(audio_file.read_bytes())
@@ -544,24 +457,6 @@
     outdir: Path,
     audiodir: t.Optional[Path] = None,
 ):
-<<<<<<< HEAD
-    """Converts from RedCap to a BIDS-like structure."""
-    df = load_csv_file(filename)
-
-    # It is possible for each column in the dataframe to have one of two names:
-    #   1. coded column names ("record_id")
-    #   2. text column names ("Record ID")
-    # for simplicity, we always map columns to coded columns before processing,
-    # that way we only ever need to manually subselect using one version of the column name
-    df = update_column_names(df)
-
-    # create separate data frames for sets of columns
-    # number of participants
-    participants_df = get_df_of_repeat_instrument(
-        df, RepeatInstrument.PARTICIPANT
-    )
-    _LOGGER.info(f"Number of participants: {len(participants_df)}")
-=======
     """Converts the Bridge2AI RedCap CSV output and a folder of audio files
     into the BIDS folder organization.
 
@@ -591,7 +486,6 @@
         the expected columns for the Bridge2AI data.
     """
     df = load_redcap_csv(filename)
->>>>>>> b6351f07
 
     # It is possible for each column in the dataframe to have one of two names:
     #   1. coded column names ("record_id")
